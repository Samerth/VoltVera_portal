--- conflicted
+++ resolved
@@ -1041,14 +1041,5 @@
 });
 
 // Enhanced type exports
-<<<<<<< HEAD
-export type ApprovalRequest = typeof approvalRequests.$inferSelect;
-export type AuditLogEntry = typeof auditLog.$inferSelect;
-export type LifetimeBvCalculationBvTest = typeof lifetimeBvCalculationsBvTest.$inferSelect;
-export type MonthlyBvBvTest = typeof monthlyBvBvTest.$inferSelect;
-export type BvTransactionBvTest = typeof bvTransactionsBvTest.$inferSelect;
-export type RankConfiguration = typeof rankConfigurations.$inferSelect;
-=======
 // export type ApprovalRequest = typeof approvalRequests.$inferSelect; // COMMENTED OUT - approval_requests not in use
-// export type AuditLogEntry = typeof auditLog.$inferSelect; // COMMENTED OUT - audit_log not in use
->>>>>>> e26dca00
+// export type AuditLogEntry = typeof auditLog.$inferSelect; // COMMENTED OUT - audit_log not in use